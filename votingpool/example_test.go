/*
 * Copyright (c) 2014 The btcsuite developers
 * Copyright (c) 2015 The Decred developers
 *
 * Permission to use, copy, modify, and distribute this software for any
 * purpose with or without fee is hereby granted, provided that the above
 * copyright notice and this permission notice appear in all copies.
 *
 * THE SOFTWARE IS PROVIDED "AS IS" AND THE AUTHOR DISCLAIMS ALL WARRANTIES
 * WITH REGARD TO THIS SOFTWARE INCLUDING ALL IMPLIED WARRANTIES OF
 * MERCHANTABILITY AND FITNESS. IN NO EVENT SHALL THE AUTHOR BE LIABLE FOR
 * ANY SPECIAL, DIRECT, INDIRECT, OR CONSEQUENTIAL DAMAGES OR ANY DAMAGES
 * WHATSOEVER RESULTING FROM LOSS OF USE, DATA OR PROFITS, WHETHER IN AN
 * ACTION OF CONTRACT, NEGLIGENCE OR OTHER TORTIOUS ACTION, ARISING OUT OF
 * OR IN CONNECTION WITH THE USE OR PERFORMANCE OF THIS SOFTWARE.
 */

package votingpool_test

import (
	"bytes"
	"fmt"
	"io/ioutil"
	"os"
	"path/filepath"

	"github.com/decred/dcrd/chaincfg"
	"github.com/decred/dcrd/txscript"
	"github.com/decred/dcrutil"
	"github.com/decred/dcrwallet/votingpool"
	"github.com/decred/dcrwallet/waddrmgr"
	"github.com/decred/dcrwallet/walletdb"
	_ "github.com/decred/dcrwallet/walletdb/bdb"
	"github.com/decred/dcrwallet/wtxmgr"
)

var (
	pubPassphrase  = []byte("pubPassphrase")
	privPassphrase = []byte("privPassphrase")
	seed           = bytes.Repeat([]byte{0x2a, 0x64, 0xdf, 0x08}, 8)
	fastScrypt     = &waddrmgr.ScryptOptions{N: 16, R: 8, P: 1}
)

func createWaddrmgr(ns walletdb.Namespace, params *chaincfg.Params) (*waddrmgr.Manager, error) {
	err := waddrmgr.Create(ns, seed, pubPassphrase, privPassphrase, params,
		fastScrypt)
	if err != nil {
		return nil, err
	}
	return waddrmgr.Open(ns, pubPassphrase, params, nil)
}

func ExampleCreate() {
	// Create a new walletdb.DB. See the walletdb docs for instructions on how
	// to do that.
	db, dbTearDown, err := createWalletDB()
	if err != nil {
		fmt.Println(err)
		return
	}
	defer dbTearDown()

	// Create a new walletdb namespace for the address manager.
	mgrNamespace, err := db.Namespace([]byte("waddrmgr"))
	if err != nil {
		fmt.Println(err)
		return
	}

	// Create the address manager.
	mgr, err := createWaddrmgr(mgrNamespace, &chaincfg.MainNetParams)
	if err != nil {
		fmt.Println(err)
		return
	}

	// Create a walletdb namespace for votingpools.
	vpNamespace, err := db.Namespace([]byte("votingpool"))
	if err != nil {
		fmt.Println(err)
		return
	}

	// Create a voting pool.
	_, err = votingpool.Create(vpNamespace, mgr, []byte{0x00})
	if err != nil {
		fmt.Println(err)
		return
	}

	// Output:
	//
}

// This example demonstrates how to create a voting pool with one
// series and get a deposit address for that series.
func Example_depositAddress() {
	// Create the address manager and votingpool DB namespace. See the example
	// for the Create() function for more info on how this is done.
	mgr, vpNamespace, tearDownFunc, err := exampleCreateMgrAndDBNamespace()
	if err != nil {
		fmt.Println(err)
		return
	}
	defer tearDownFunc()

	// Create the voting pool.
	pool, err := votingpool.Create(vpNamespace, mgr, []byte{0x00})
	if err != nil {
		fmt.Println(err)
		return
	}

	// Create a 2-of-3 series.
	seriesID := uint32(1)
	requiredSignatures := uint32(2)
	pubKeys := []string{
		"xpub661MyMwAqRbcFDDrR5jY7LqsRioFDwg3cLjc7tML3RRcfYyhXqqgCH5SqMSQdpQ1Xh8EtVwcfm8psD8zXKPcRaCVSY4GCqbb3aMEs27GitE",
		"xpub661MyMwAqRbcGsxyD8hTmJFtpmwoZhy4NBBVxzvFU8tDXD2ME49A6JjQCYgbpSUpHGP1q4S2S1Pxv2EqTjwfERS5pc9Q2yeLkPFzSgRpjs9",
		"xpub661MyMwAqRbcEbc4uYVXvQQpH9L3YuZLZ1gxCmj59yAhNy33vXxbXadmRpx5YZEupNSqWRrR7PqU6duS2FiVCGEiugBEa5zuEAjsyLJjKCh",
	}
	err = pool.CreateSeries(votingpool.CurrentVersion, seriesID, requiredSignatures, pubKeys)
	if err != nil {
		fmt.Println(err)
		return
	}

	// Create a deposit address.
	addr, err := pool.DepositScriptAddress(seriesID, votingpool.Branch(0), votingpool.Index(1))
	if err != nil {
		fmt.Println(err)
		return
	}
	fmt.Println("Generated deposit address:", addr.EncodeAddress())

	// Output:
	// Generated deposit address: 3QTzpc9d3tTbNLJLB7xwt87nWM38boAhAw
}

// This example demonstrates how to empower a series by loading the private
// key for one of the series' public keys.
func Example_empowerSeries() {
	// Create the address manager and votingpool DB namespace. See the example
	// for the Create() function for more info on how this is done.
	mgr, vpNamespace, tearDownFunc, err := exampleCreateMgrAndDBNamespace()
	if err != nil {
		fmt.Println(err)
		return
	}
	defer tearDownFunc()

	// Create a pool and a series. See the DepositAddress example for more info
	// on how this is done.
	pool, seriesID, err := exampleCreatePoolAndSeries(mgr, vpNamespace)
	if err != nil {
		fmt.Println(err)
		return
	}

	// Now empower the series with one of its private keys. Notice that in order
	// to do that we need to unlock the address manager.
	if err := mgr.Unlock(privPassphrase); err != nil {
		fmt.Println(err)
		return
	}
	defer mgr.Lock()
	privKey := "xprv9s21ZrQH143K2j9PK4CXkCu8sgxkpUxCF7p1KVwiV5tdnkeYzJXReUkxz5iB2FUzTXC1L15abCDG4RMxSYT5zhm67uvsnLYxuDhZfoFcB6a"
	err = pool.EmpowerSeries(seriesID, privKey)
	if err != nil {
		fmt.Println(err)
		return
	}

	// Output:
	//
}

// This example demonstrates how to use the Pool.StartWithdrawal method.
func Example_startWithdrawal() {
	// Create the address manager and votingpool DB namespace. See the example
	// for the Create() function for more info on how this is done.
	mgr, vpNamespace, tearDownFunc, err := exampleCreateMgrAndDBNamespace()
	if err != nil {
		fmt.Println(err)
		return
	}
	defer tearDownFunc()

	// Create a pool and a series. See the DepositAddress example for more info
	// on how this is done.
	pool, seriesID, err := exampleCreatePoolAndSeries(mgr, vpNamespace)
	if err != nil {
		fmt.Println(err)
		return
	}

	// Unlock the manager
	if err := mgr.Unlock(privPassphrase); err != nil {
		fmt.Println(err)
		return
	}
	defer mgr.Lock()

	addr, _ := dcrutil.DecodeAddress("1MirQ9bwyQcGVJPwKUgapu5ouK2E2Ey4gX", mgr.ChainParams())
	pkScript, _ := txscript.PayToAddrScript(addr)
	requests := []votingpool.OutputRequest{
		votingpool.OutputRequest{
			PkScript:    pkScript,
			Address:     addr,
			Amount:      1e6,
			Server:      "server-id",
			Transaction: 123},
	}
	changeStart, err := pool.ChangeAddress(seriesID, votingpool.Index(0))
	if err != nil {
		fmt.Println(err)
		return
	}
	// This is only needed because we have not used any deposit addresses from
	// the series, and we cannot create a WithdrawalAddress for an unused
	// branch/idx pair.
	if err = pool.EnsureUsedAddr(seriesID, votingpool.Branch(1), votingpool.Index(0)); err != nil {
		fmt.Println(err)
		return
	}
	startAddr, err := pool.WithdrawalAddress(seriesID, votingpool.Branch(1), votingpool.Index(0))
	if err != nil {
		fmt.Println(err)
		return
	}
	lastSeriesID := seriesID
	dustThreshold := dcrutil.Amount(1e4)
	currentBlock := int32(19432)
	roundID := uint32(0)
	txstore, tearDownFunc, err := exampleCreateTxStore()
	if err != nil {
		fmt.Println(err)
		return
	}
	_, err = pool.StartWithdrawal(
		roundID, requests, *startAddr, lastSeriesID, *changeStart, txstore, currentBlock,
		dustThreshold)
	if err != nil {
		fmt.Println(err)
	}

	// Output:
	//
}

func createWalletDB() (walletdb.DB, func(), error) {
	dir, err := ioutil.TempDir("", "votingpool_example")
	if err != nil {
		return nil, nil, err
	}
	db, err := walletdb.Create("bdb", filepath.Join(dir, "wallet.db"))
	if err != nil {
		return nil, nil, err
	}
	dbTearDown := func() {
		db.Close()
		os.RemoveAll(dir)
	}
	return db, dbTearDown, nil
}

func exampleCreateMgrAndDBNamespace() (*waddrmgr.Manager, walletdb.Namespace, func(), error) {
	db, dbTearDown, err := createWalletDB()
	if err != nil {
		return nil, nil, nil, err
	}

	// Create a new walletdb namespace for the address manager.
	mgrNamespace, err := db.Namespace([]byte("waddrmgr"))
	if err != nil {
		dbTearDown()
		return nil, nil, nil, err
	}

	// Create the address manager
	mgr, err := createWaddrmgr(mgrNamespace, &chaincfg.MainNetParams)
	if err != nil {
		dbTearDown()
		return nil, nil, nil, err
	}

	tearDownFunc := func() {
		mgr.Close()
		dbTearDown()
	}

	// Create a walletdb namespace for votingpools.
	vpNamespace, err := db.Namespace([]byte("votingpool"))
	if err != nil {
		tearDownFunc()
		return nil, nil, nil, err
	}
	return mgr, vpNamespace, tearDownFunc, nil
}

func exampleCreatePoolAndSeries(mgr *waddrmgr.Manager, vpNamespace walletdb.Namespace) (
	*votingpool.Pool, uint32, error) {
	pool, err := votingpool.Create(vpNamespace, mgr, []byte{0x00})
	if err != nil {
		return nil, 0, err
	}

	// Create a 2-of-3 series.
	seriesID := uint32(1)
	requiredSignatures := uint32(2)
	pubKeys := []string{
		"xpub661MyMwAqRbcFDDrR5jY7LqsRioFDwg3cLjc7tML3RRcfYyhXqqgCH5SqMSQdpQ1Xh8EtVwcfm8psD8zXKPcRaCVSY4GCqbb3aMEs27GitE",
		"xpub661MyMwAqRbcGsxyD8hTmJFtpmwoZhy4NBBVxzvFU8tDXD2ME49A6JjQCYgbpSUpHGP1q4S2S1Pxv2EqTjwfERS5pc9Q2yeLkPFzSgRpjs9",
		"xpub661MyMwAqRbcEbc4uYVXvQQpH9L3YuZLZ1gxCmj59yAhNy33vXxbXadmRpx5YZEupNSqWRrR7PqU6duS2FiVCGEiugBEa5zuEAjsyLJjKCh",
	}
	err = pool.CreateSeries(votingpool.CurrentVersion, seriesID, requiredSignatures, pubKeys)
	if err != nil {
		return nil, 0, err
	}
	err = pool.ActivateSeries(seriesID)
	if err != nil {
		return nil, 0, err
	}
	return pool, seriesID, nil
}

func exampleCreateTxStore() (*wtxmgr.Store, func(), error) {
	dir, err := ioutil.TempDir("", "pool_test_txstore")
	if err != nil {
		return nil, nil, err
	}
	db, err := walletdb.Create("bdb", filepath.Join(dir, "txstore.db"))
	if err != nil {
		return nil, nil, err
	}
	wtxmgrNamespace, err := db.Namespace([]byte("testtxstore"))
	if err != nil {
		return nil, nil, err
	}
<<<<<<< HEAD
	s, err := wtxmgr.Create(wtxmgrNamespace, &chaincfg.SimNetParams)
=======
	err = wtxmgr.Create(wtxmgrNamespace)
	if err != nil {
		return nil, nil, err
	}
	s, err := wtxmgr.Open(wtxmgrNamespace)
>>>>>>> fcccae3d
	if err != nil {
		return nil, nil, err
	}
	return s, func() { os.RemoveAll(dir) }, nil
}<|MERGE_RESOLUTION|>--- conflicted
+++ resolved
@@ -337,15 +337,11 @@
 	if err != nil {
 		return nil, nil, err
 	}
-<<<<<<< HEAD
-	s, err := wtxmgr.Create(wtxmgrNamespace, &chaincfg.SimNetParams)
-=======
 	err = wtxmgr.Create(wtxmgrNamespace)
 	if err != nil {
 		return nil, nil, err
 	}
-	s, err := wtxmgr.Open(wtxmgrNamespace)
->>>>>>> fcccae3d
+	s, err := wtxmgr.Open(wtxmgrNamespace, &chaincfg.SimNetParams)
 	if err != nil {
 		return nil, nil, err
 	}
