# RPC API Specification

Version: 1.0.0

**Note:** This document assumes the reader is familiar with gRPC concepts.
Refer to the [gRPC Concepts documentation](http://www.grpc.io/docs/guides/concepts.html)
for any unfamiliar terms.

**Note:** The naming style used for autogenerated identifiers may differ
depending on the language being used.  This document follows the naming style
used by Google in their Protocol Buffers and gRPC documentation as well as this
project's `.proto` files.  That is, CamelCase is used for services, methods, and
messages, lower_snake_case for message fields, and SCREAMING_SNAKE_CASE for
enums.

**Note:** The entierty of the RPC API is currently considered unstable and may
change anytime.  Stability will be gradually added based on correctness,
perceived usefulness and ease-of-use over alternatives, and user feedback.

This document is the authoritative source on the RPC API's definitions and
semantics.  Any divergence from this document is an implementation error.  API
fixes and additions require a version increase according to the rules of
[Semantic Versioning 2.0.0](http://semver.org/).

Only optional proto3 message fields are used (the `required` keyword is never
used in the `.proto` file).  If a message field must be set to something other
than the default value, or any other values are invalid, the error must occur in
the application's message handling.  This prevents accidentally introducing
parsing errors if a previously optional field is missing or a new required field
is added.

Functionality is grouped into gRPC services.  Depending on what functions are
currently callable, different services will be running.  As an example, the
server may be running without a loaded wallet, in which case the Wallet service
is not running and the Loader service must be used to create a new or load an
existing wallet.

- [`VersionService`](#versionservice)
- [`LoaderService`](#loaderservice)
- [`WalletService`](#walletservice)

## `VersionService`

The `VersionService` service provides the caller with versioning information
regarding the RPC server.  It has no dependencies and is always running.

**Methods:**

- [`Version`](#version)

### Methods

#### `Version`

The `Version` method returns the RPC server version.  Versioning follows the
rules of Semantic Versioning (SemVer) 2.0.0.

**Request:** `VersionRequest`

**Response:** `VersionResponse`

- `string version_string`: The version encoded as a string.

- `uint32 major`: The SemVer major version number.

- `uint32 minor`: The SemVer minor version number.

- `uint32 patch`: The SemVer patch version number.

- `string prerelease`: The SemVer pre-release version identifier, if any.

- `string build_metadata`: Extra SemVer build metadata, if any.

**Expected errors:** None

**Stability:** Stable

## `LoaderService`

The `LoaderService` service provides the caller with functions related to the
management of the wallet and its connection to the Decred network.  It has no
dependencies and is always running.

**Methods:**

- [`WalletExists`](#walletexists)
- [`CreateWallet`](#createwallet)
- [`OpenWallet`](#openwallet)
- [`CloseWallet`](#closewallet)
- [`StartConsensusRpc`](#startconsensusrpc)

**Shared messages:**

- [`BlockDetails`](#blockdetails)
- [`TransactionDetails`](#transactiondetails)

### Methods

#### `WalletExists`

The `WalletExists` method returns whether a file at the wallet database's file
path exists.  Clients that must load wallets with this service are expected to
call this RPC to query whether `OpenWallet` should be used to open an existing
wallet, or `CreateWallet` to create a new wallet.

**Request:** `WalletExistsRequest`

**Response:** `WalletExistsResponse`

- `bool exists`: Whether the wallet file exists.

**Expected errors:** None

**Stability:** Unstable

___

#### `CreateWallet`

The `CreateWallet` method is used to create a wallet that is protected by two
levels of encryption: the public passphrase (for data that is made public on the
blockchain) and the private passphrase (for private keys).  Since the seed is
not saved in the wallet database and clients should make their users backup the
seed, it needs to be passed as part of the request.

After creating a wallet, the `WalletService` service begins running.

**Request:** `CreateWalletRequest`

- `bytes public_passphrase`: The passphrase used for the outer wallet
  encryption.  This passphrase protects data that is made public on the
  blockchain.  If this passphrase has zero length, an insecure default is used
  instead.
  
- `bytes private_passphrase`: The passphrase used for the inner wallet
  encryption.  This is the passphrase used for data that must always remain
  private, such as private keys.  The length of this field must not be zero.

- `bytes seed`: The BIP0032 seed used to derive all wallet keys.  The length of
  this field must be between 16 and 64 bytes, inclusive.

**Response:** `CreateWalletReponse`

**Expected errors:**

- `FailedPrecondition`: The wallet is currently open.

- `AlreadyExists`: A file already exists at the wallet database file path.

- `InvalidArgument`: A private passphrase was not included in the request, or
  the seed is of incorrect length.

**Stability:** Unstable: There needs to be a way to recover all keys and
  transactions of a wallet being recovered by its seed.  It is unclear whether
  it should be part of this method or a `WalletService` method.

___

#### `OpenWallet`

The `OpenWallet` method is used to open an existing wallet database.  If the
wallet is protected by a public passphrase, it can not be successfully opened if
the public passphrase parameter is missing or incorrect.

After opening a wallet, the `WalletService` service begins running.

**Request:** `OpenWalletRequest`

- `bytes public_passphrase`: The passphrase used for the outer wallet
  encryption.  This passphrase protects data that is made public on the
  blockchain.  If this passphrase has zero length, an insecure default is used
  instead.

**Response:** `OpenWalletResponse`

**Expected errors:**

- `FailedPrecondition`: The wallet is currently open.

- `NotFound`: The wallet database file does not exist.

- `InvalidArgument`: The public encryption passphrase was missing or incorrect.

**Stability:** Unstable

___

#### `CloseWallet`

The `CloseWallet` method is used to cleanly stop all wallet operations on a
loaded wallet and close the database.  After closing, the `WalletService`
service will remain running but any operations that require the database will be
unusable.

**Request:** `CloseWalletRequest`

**Response:** `CloseWalletResponse`

**Expected errors:**

- `FailedPrecondition`: The wallet is not currently open.

**Stability:** Unstable: It would be preferable to stop the `WalletService`
  after closing, but there does not appear to be any way to do so currently.  It
  may also be a good idea to limit under what conditions a wallet can be closed,
  such as only closing wallets loaded by `LoaderService` and/or using a secret
  to authenticate the operation.

___

#### `StartConsensusRpc`

<<<<<<< HEAD
The `StartBtcdRpc` method is used to provide clients the ability to dynamically
start the dcrd RPC client.  This RPC client is used for wallet syncing and
publishing transactions to the Decred network.
=======
The `StartConsensusRpc` method is used to provide clients the ability to dynamically
start the btcd RPC client.  This RPC client is used for wallet syncing and
publishing transactions to the Bitcoin network.
>>>>>>> fcccae3d

**Request:** `StartConsensusRpcRequest`

- `string network_address`: The host/IP and optional port of the RPC server to
  connect to.  IP addresses may be IPv4 or IPv6.  If the port is missing, a
  default port is chosen corresponding to the default dcrd RPC port of the
  active Decred network.

- `string username`: The RPC username required to authenticate to the RPC
  server.

- `bytes password`: The RPC password required to authenticate to the RPC server.

- `bytes certificate`: The consensus RPC server's TLS certificate.  If this
  field has zero length and the network address describes a loopback connection
  (`localhost`, `127.0.0.1`, or `::1`) TLS will be disabled.

**Response:** `StartConsensusRpcResponse`

**Expected errors:**

- `FailedPrecondition`: A consensus RPC client is already active.

- `InvalidArgument`: The network address is ill-formatted or does not contain a
  valid IP address.

- `NotFound`: The consensus RPC server is unreachable.  This condition may not
  return `Unavailable` as that refers to `LoaderService` itself being
  unavailable.

- `InvalidArgument`: The username, password, or certificate are invalid.  This
  condition may not be return `Unauthenticated` as that refers to the client not
  having the credentials to call this method.

**Stability:** Unstable: It is unknown if the consensus RPC client will remain
  used after the project gains SPV support.

## `WalletService`

The WalletService service provides RPCs for the wallet itself.  The service
depends on a loaded wallet and does not run when the wallet has not been created
or opened yet.

The service provides the following methods:

- [`Ping`](#ping)
- [`Network`](#network)
- [`AccountNumber`](#accountnumber)
- [`Accounts`](#accounts)
- [`Balance`](#balance)
- [`GetTransactions`](#gettransactions)
- [`ChangePassphrase`](#changepassphrase)
- [`RenameAccount`](#renameaccount)
- [`NextAccount`](#nextaccount)
- [`NextAddress`](#nextaddress)
- [`ImportPrivateKey`](#importprivatekey)
- [`FundTransaction`](#fundtransaction)
- [`SignTransaction`](#signtransaction)
- [`PublishTransaction`](#publishtransaction)
- [`TransactionNotifications`](#transactionnotifications)
- [`SpentnessNotifications`](#spentnessnotifications)
- [`AccountNotifications`](#accountnotifications)

#### `Ping`

The `Ping` method checks whether the service is active.

**Request:** `PingRequest`

**Response:** `PingResponse`

**Expected errors:** None

**Stability:** Unstable: This may be moved to another service as it does not
  depend on the wallet.

___

#### `Network`

The `Network` method returns the network identifier constant describing the
server's active network.

**Request:** `NetworkRequest`

**Response:** `NetworkResponse`

- `uint32 active_network`: The network identifier.

**Expected errors:** None

**Stability:** Unstable: This may be moved to another service as it does not
  depend on the wallet.

___

#### `AccountNumber`

The `AccountNumber` method looks up a BIP0044 account number by an account's
unique name.

**Request:** `AccountNumberRequest`

- `string account_name`: The name of the account being queried.

**Response:** `AccountNumberResponse`

- `uint32 account_number`: The BIP0044 account number.

**Expected errors:**

- `Aborted`: The wallet database is closed.

- `NotFound`: No accounts exist by the name in the request.

**Stability:** Unstable

___

#### `Accounts`

The `Accounts` method returns the current properties of all accounts managed in
the wallet.

**Request:** `AccountsRequest`

**Response:** `AccountsResponse`

- `repeated Account accounts`: Account properties grouped into `Account` nested
  message types, one per account, ordered by increasing account numbers.

  **Nested message:** `Account`
  
  - `uint32 account_number`: The BIP0044 account number.
  
  - `string account_name`: The name of the account.
  
  - `int64 total_balance`: The total (zero-conf and immature) balance, counted
    in Satoshis.
  
  - `uint32 external_key_count`: The number of derived keys in the external
     key chain.
     
  - `uint32 internal_key_count`: The number of derived keys in the internal
     key chain.
     
  - `uint32 imported_key_count`: The number of imported keys.

- `bytes current_block_hash`: The hash of the block wallet is considered to
  be synced with.

- `int32 current_block_height`: The height of the block wallet is considered
  to be synced with.

**Expected errors:**

- `Aborted`: The wallet database is closed.

**Stability:** Unstable

___

#### `Balance`

The `Balance` method queries the wallet for an account's balance.  Balances are
returned as combination of total, spendable (by consensus and request policy),
and unspendable immature coinbase balances.

**Request:** `BalanceRequest`

- `uint32 account_number`: The account number to query.

- `int32 required_confirmations`: The number of confirmations required before an
  unspent transaction output's value is included in the spendable balance.  This
  may not be negative.

**Response:** `BalanceResponse`

- `int64 total`: The total (zero-conf and immature) balance, counted in
  Satoshis.

- `int64 spendable`: The spendable balance, given some number of required
  confirmations, counted in Satoshis.  This equals the total balance when the
  required number of confirmations is zero and there are no immature coinbase
  outputs.

- `int64 immature_reward`: The total value of all immature coinbase outputs,
  counted in Satoshis.

**Expected errors:**

- `InvalidArgument`: The required number of confirmations is negative.

- `Aborted`: The wallet database is closed.

- `NotFound`: The account does not exist.

**Stability:** Unstable: It may prove useful to modify this RPC to query
  multiple accounts together.

___

#### `GetTransactions`

The `GetTransactions` method queries the wallet for relevant transactions.  The
query set may be specified using a block range, inclusive, with the heights or
hashes of the minimum and maximum block.  Transaction results are grouped
grouped by the block they are mined in, or grouped together with other unmined
transactions.

**Request:** `GetTransactionsRequest`

- `bytes starting_block_hash`: The block hash of the block to begin including
  transactions from.  If this field is set to the default, the
  `starting_block_height` field is used instead.  If changed, the byte array
  must have length 32 and `starting_block_height` must be zero.

- `sint32 starting_block_height`: The block height to begin including
  transactions from.  If this field is non-zero, `starting_block_hash` must be
  set to its default value to avoid ambiguity.  If positive, the field is
  interpreted as a block height.  If negative, the height is subtracted from the
  block wallet considers itself in sync with.

- `bytes ending_block_hash`: The block hash of the last block to include
  transactions from.  If this default is set to the default, the
  `ending_block_height` field is used instead.  If changed, the byte array must
  have length 32 and `ending_block_height` must be zero.

- `int32 ending_block_height`: The block height of the last block to include
  transactions from.  If non-zero, the `ending_block_hash` field must be set to
  its default value to avoid ambiguity.  If both this field and
  `ending_block_hash` are set to their default values, no upper block limit is
  used and transactions through the best block and all unmined transactions are
  included.

**Response:** `GetTransactionsResponse`

- `repeated BlockDetails mined_transactions`: All mined transactions, organized
  by blocks in the order they appear in the blockchain.

  The `BlockDetails` message is used by other methods and is documented
  [here](#blockdetails).

- `repeated TransactionDetails unmined_transactions`: All unmined transactions.
  The ordering is unspecified.

  The `TransactionDetails` message is used by other methods and is documented
  [here](#transactiondetails).

**Expected errors:**

- `InvalidArgument`: A non-default block hash field did not have the correct length.

- `Aborted`: The wallet database is closed.

- `NotFound`: A block, specified by its height or hash, is unknown to the
  wallet.

**Stability:** Unstable

- There is currently no way to get only unmined transactions due to the way
  the block range is specified.

- It would be useful to ignore the block range and return some minimum number of
  the most recent transaction, but it is unclear if that should be added to this
  method's request object, or to make a new method.

- A specified ordering (such as dependency order) for all returned unmined
  transactions would be useful.

___

#### `ChangePassphrase`

The `ChangePassphrase` method requests a change to either the public (outer) or
private (inner) encryption passphrases.

**Request:** `ChangePassphraseRequest`

- `Key key`: The key being changed.

  **Nested enum:** `Key`

  - `PRIVATE`: The request specifies to change the private (inner) encryption
    passphrase.

  - `PUBLIC`: The request specifies to change the public (outer) encryption
    passphrase.

- `bytes old_passphrase`: The current passphrase for the encryption key.  This
  is the value being modified.  If the public passphrase is being modified and
  this value is the default value, an insecure default is used instead.

- `bytes new_passphrase`: The replacement passphrase.  This field may only have
  zero length if the public passphrase is being changed, in which case an
  insecure default will be used instead.

**Response:** `ChangePassphraseResponse`

**Expected errors:**

- `InvalidArgument`: A zero length passphrase was specified when changing the
  private passphrase, or the old passphrase was incorrect.

- `Aborted`: The wallet database is closed.

**Stability:** Unstable

___

#### `RenameAccount`

The `RenameAccount` method requests a change to an account's name property.

**Request:** `RenameAccountRequest`

- `uint32 account_number`: The number of the account being modified.

- `string new_name`: The new name for the account.

**Response:** `RenameAccountResponse`

**Expected errors:**

- `Aborted`: The wallet database is closed.

- `InvalidArgument`: The new account name is a reserved name.

- `NotFound`: The account does not exist.

- `AlreadyExists`: An account by the same name already exists.

**Stability:** Unstable: There should be a way to specify a starting block or
  time to begin the rescan at.  Additionally, since the client is expected to be
  able to do asynchronous RPC, it may be useful for the response to block on the
  rescan finishing before returning.

___

#### `NextAccount`

The `NextAccount` method generates the next BIP0044 account for the wallet.

**Request:** `NextAccountRequest`

- `bytes passphrase`: The private passphrase required to derive the next
  account's key.

- `string account_name`: The name to give the new account.

**Response:** `NextAccountResponse`

- `uint32 account_number`: The number of the newly-created account.

**Expected errors:**

- `Aborted`: The wallet database is closed.

- `InvalidArgument`: The private passphrase is incorrect.

- `InvalidArgument`: The new account name is a reserved name.

- `AlreadyExists`: An account by the same name already exists.

**Stability:** Unstable

___

#### `NextAddress`

The `NextAddress` method generates the next deterministic address for the
wallet.

**Request:** `NextAddressRequest`

- `uint32 account`: The number of the account to derive the next address for.

- `Kind kind`: The type of address to generate.

  **Nested enum:** `Kind`

  - `BIP0044_EXTERNAL`: The request specifies to generate the next address for
    the account's BIP0044 external key chain.

  - `BIP0044_INTERNAL`: The request specifies to generate the next address for
    the account's BIP0044 internal key chain.

**Response:** `NextAddressResponse`

- `string address`: The payment address string.

**Expected errors:**

- `Aborted`: The wallet database is closed.

- `NotFound`: The account does not exist.

**Stability:** Unstable

___

#### `ImportPrivateKey`

The `ImportPrivateKey` method imports a private key in Wallet Import Format
(WIF) encoding to a wallet account.  A rescan may optionally be started to
search for transactions involving the private key's associated payment address.

**Request:** `ImportPrivateKeyRequest`

- `bytes passphrase`: The wallet's private passphrase.

- `uint32 account`: The account number to associate the imported key with.

- `string private_key_wif`: The private key, encoded using WIF.

- `bool rescan`: Whether or not to perform a blockchain rescan for the imported
  key.

**Response:** `ImportPrivateKeyResponse`

**Expected errors:**

- `InvalidArgument`: The private key WIF string is not a valid WIF encoding.

- `Aborted`: The wallet database is closed.

- `InvalidArgument`: The private passphrase is incorrect.

- `NotFound`: The account does not exist.

**Stability:** Unstable

___

#### `FundTransaction`

The `FundTransaction` method queries the wallet for unspent transaction outputs
controlled by some account.  Results may be refined by setting a target output
amount and limiting the required confirmations.  The selection algorithm is
unspecified.

Output results are always created even if a minimum target output amount could
not be reached.  This allows this method to behave similar to the `Balance`
method while also including the outputs that make up that balance.

Change outputs can optionally be returned by this method as well.  This can
provide the caller with everything necessary to construct an unsigned
transaction paying to already known addresses or scripts.

**Request:** `FundTransactionRequest`

- `uint32 account`: Account number containing the keys controlling the output
  set to query.

- `int64 target_amount`: If positive, the service may limit output results to
  those that sum to at least this amount (counted in Satoshis).  If zero, all
  outputs not excluded by other arguments are returned.  This may not be
  negative.

- `int32 required_confirmations`: The minimum number of block confirmations
  needed to consider including an output in the return set.  This may not be
  negative.

- `bool include_immature_coinbases`: If true, immature coinbase outputs will
  also be included.

- `bool include_change_script`: If true, a change script is included in the
  response object.

**Response:** `FundTransactionResponse`

- `repeated PreviousOutput selected_outputs`: The output set returned as a list
  of `PreviousOutput` nested message objects.

  **Nested message:** `PreviousOutput`

  - `bytes transaction_hash`: The hash of the transaction this output originates
    from.

  - `uint32 output_index`: The output index of the transaction this output
    originates from.

  - `int64 amount`: The output value (counted in Satoshis) of the unspent
    transaction output.

  - `bytes pk_script`: The output script of the unspent transaction output.

  - `int64 receive_time`: The earliest Unix time the wallet became aware of the
    transaction containing this output.

  - `bool from_coinbase`: Whether the output is a coinbase output.

- `int64 total_amount`: The sum of all returned output amounts.  This may be
  less than a positive target amount if there were not enough eligible outputs
  available.

- `bytes change_pk_script`: A transaction output script used to pay the
  remaining amount to a newly-generated change address for the account.  This is
  null if `include_change_script` was false or the target amount was not
  exceeded.

**Expected errors:**

- `InvalidArgument`: The target amount is negative.

- `InvalidArgument`: The required confirmations is negative.

- `Aborted`: The wallet database is closed.

- `NotFound`: The account does not exist.

**Stability:** Unstable

___

#### `SignTransaction`

The `SignTransaction` method adds transaction input signatures to a serialized
transaction using a wallet private keys.

**Request:** `SignTransactionRequest`

- `bytes passphrase`: The wallet's private passphrase.

- `bytes serialized_transaction`: The transaction to add input signatures to.

- `repeated uint32 input_indexes`: The input indexes that signature scripts must
  be created for.  If there are no indexes, input scripts are created for every
  input that is missing an input script.

**Response:** `SignTransactionResponse`

- `bytes transaction`: The serialized transaction with added input scripts.

- `repeated uint32 unsigned_input_indexes`: The indexes of every input that an
  input script could not be created for.

**Expected errors:**

- `InvalidArgument`: The serialized transaction can not be decoded.

- `Aborted`: The wallet database is closed.

- `InvalidArgument`: The private passphrase is incorrect.

**Stability:** Unstable: It is unclear if the request should include an account,
  and only secrets of that account are used when creating input scripts.  It's
  also missing options similar to Core's signrawtransaction, such as the sighash
  flags and additional keys.

___

#### `PublishTransaction`

The `PublishTransaction` method publishes a signed, serialized transaction to
the Decred network.  If the transaction spends any of the wallet's unspent
outputs or creates a new output controlled by the wallet, it is saved by the
wallet and republished later if it or a double spend are not mined.

**Request:** `PublishTransactionRequest`

- `bytes signed_transaction`: The signed transaction to publish.

**Response:** `PublishTransactionResponse`

**Expected errors:**

- `InvalidArgument`: The serialized transaction can not be decoded or is missing
  input scripts.

- `Aborted`: The wallet database is closed.

**Stability:** Unstable

___

#### `TransactionNotifications`

The `TransactionNotifications` method returns a stream of notifications
regarding changes to the blockchain and transactions relevant to the wallet.

**Request:** `TransactionNotificationsRequest`

**Response:** `stream TransactionNotificationsResponse`

- `repeated BlockDetails attached_blocks`: A list of blocks attached to the main
  chain, sorted by increasing height.  All newly mined transactions are included
  in these messages, in the message corresponding to the block that contains
  them.  If this field has zero length, the notification is due to an unmined
  transaction being added to the wallet.

  The `BlockDetails` message is used by other methods and is documented
  [here](#blockdetails).

- `repeated bytes detached_blocks`: The hashes of every block that was
  reorganized out of the main chain.  These are sorted by heights in decreasing
  order (newest blocks first).

- `repeated TransactionDetails unmined_transactions`: All newly added unmined
  transactions.  When relevant transactions are reorganized out and not included
  in (or double-spent by) the new chain, they are included here.

  The `TransactionDetails` message is used by other methods and is documented
  [here](#transactiondetails).

- `repeated bytes unmined_transaction_hashes`: The hashes of every
  currently-unmined transaction.  This differs from the `unmined_transactions`
  field by including every unmined transaction, rather than those newly added to
  the unmined set.

**Expected errors:**

- `Aborted`: The wallet database is closed.

**Stability:** Unstable: This method could use a better name.

___

#### `SpentnessNotifications`

The `SpentnessNotifications` method returns a stream of notifications regarding
the spending of unspent outputs and/or the discovery of new unspent outputs for
an account.

**Request:** `SpentnessNotificationsRequest`

- `uint32 account`: The account to create notifications for.

- `bool no_notify_unspent`: If true, do not send any notifications for
  newly-discovered unspent outputs controlled by the account.

- `bool no_notify_spent`: If true, do not send any notifications for newly-spent
  transactions controlled by the account.

**Response:** `stream SpentnessNotificationsResponse`

- `bytes transaction_hash`: The hash of the serialized transaction containing
  the output being reported.

- `uint32 output_index`: The output index of the output being reported.

- `Spender spender`: If null, the output is a newly-discovered unspent output.
  If not null, the message records the transaction input that spends the
  previously-unspent output.

  **Nested message:** `Spender`

  - `bytes transaction_hash`: The hash of the serialized transaction that spends
    the reported output.

  - `uint32 input_index`: The index of the input that spends the reported
    output.

**Expected errors:**

- `InvalidArgument`: The `no_notify_unspent` and `no_notify_spent` request
  fields are both true.

- `Aborted`: The wallet database is closed.

**Stability:** Unstable

___

#### `AccountNotifications`

The `AccountNotifications` method returns a stream of notifications for account
property changes, such as name and key counts.

**Request:** `AccountNotificationsRequest`

**Response:** `stream AccountNotificationsResponse`

- `uint32 account_number`: The BIP0044 account being reported.

- `string account_name`: The current account name.

- `uint32 external_key_count`: The current number of BIP0032 external keys
  derived for the account.

- `uint32 internal_key_count`: The current number of BIP0032 internal keys
  derived for the account.

- `uint32 imported_key_count`: The current number of private keys imported into
  the account.

**Expected errors:**

- `Aborted`: The wallet database is closed.

**Stability:** Unstable: This should probably share a message with the
  `Accounts` method.

___

### Shared messages

The following messages are used by multiple methods.  To avoid unnecessary
duplication, they are documented once here.

#### `BlockDetails`

The `BlockDetails` message is included in responses to report a block and the
wallet's relevant transactions contained therein.

- `bytes hash`: The hash of the block being reported.

- `int32 height`: The height of the block being reported.

- `int64 timestamp`: The Unix time included in the block header.

- `repeated TransactionDetails transactions`: All transactions relevant to the
  wallet that are mined in this block.  Transactions are sorted by their block
  index in increasing order.

  The `TransactionDetails` message is used by other methods and is documented
  [here](#transactiondetails).

**Stability**: Unstable: This should probably include the block version.

___

#### `TransactionDetails`

The `TransactionDetails` message is included in responses to report transactions
relevant to the wallet.  The message includes details such as which previous
wallet inputs are spent by this transaction, whether each output is controlled
by the wallet or not, the total fee (if calculable), and the earlist time the
transaction was seen.

- `bytes hash`: The hash of the serialized transaction.

- `bytes transaction`: The serialized transaction.

- `repeated Input debits`: Properties for every previously-unspent wallet output
  spent by this transaction.

  **Nested message:** `Input`

  - `uint32 index`: The transaction input index of the input being reported.

  - `uint32 previous_account`: The account that controlled the now-spent output.

  - `int64 previous_amount`: The previous output value.

- `repeated Output outputs`: Properties for every transaction output.  Every
  transaction output has a corresponding properties message in this repeated
  field.

  **Nested message:** `Output`

  - `bool mine`: Whether the output is controlled by the wallet.

  - `uint32 account`: The account number of the controlled output.  This field
    is only relevant if `mine` is true.

  - `bool internal`: Whether the output pays to an address derived from the
    account's internal key series.  This often means the output is a change
    output.  This field is only relevant if `mine` is true.

  - `repeated string addresses`: The payment address string(s) this output pays
    to.  This is only relevant if `mine` is false.

- `int64 fee`: The transaction fee, if calculable.  The fee is only calculable
  when every previous output spent by this transaction is also recorded by
  wallet.  Otherwise, this field is zero.

- `int64 timestamp`: The Unix time of the earliest time this transaction was
  seen.

**Stability**: Unstable: Since the caller is expected to decode the serialized
  transaction, and would have access to every output script, The output
  properties could be changed to only include outputs controlled by the wallet.<|MERGE_RESOLUTION|>--- conflicted
+++ resolved
@@ -210,15 +210,9 @@
 
 #### `StartConsensusRpc`
 
-<<<<<<< HEAD
-The `StartBtcdRpc` method is used to provide clients the ability to dynamically
+The `StartConsensusRpc` method is used to provide clients the ability to dynamically
 start the dcrd RPC client.  This RPC client is used for wallet syncing and
 publishing transactions to the Decred network.
-=======
-The `StartConsensusRpc` method is used to provide clients the ability to dynamically
-start the btcd RPC client.  This RPC client is used for wallet syncing and
-publishing transactions to the Bitcoin network.
->>>>>>> fcccae3d
 
 **Request:** `StartConsensusRpcRequest`
 
