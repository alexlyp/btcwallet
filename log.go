/*
<<<<<<< HEAD
 * Copyright (c) 2013, 2014 The btcsuite developers
 * Copyright (c) 2015 The Decred developers
=======
 * Copyright (c) 2013-2015 The btcsuite developers
>>>>>>> 620a3c64
 *
 * Permission to use, copy, modify, and distribute this software for any
 * purpose with or without fee is hereby granted, provided that the above
 * copyright notice and this permission notice appear in all copies.
 *
 * THE SOFTWARE IS PROVIDED "AS IS" AND THE AUTHOR DISCLAIMS ALL WARRANTIES
 * WITH REGARD TO THIS SOFTWARE INCLUDING ALL IMPLIED WARRANTIES OF
 * MERCHANTABILITY AND FITNESS. IN NO EVENT SHALL THE AUTHOR BE LIABLE FOR
 * ANY SPECIAL, DIRECT, INDIRECT, OR CONSEQUENTIAL DAMAGES OR ANY DAMAGES
 * WHATSOEVER RESULTING FROM LOSS OF USE, DATA OR PROFITS, WHETHER IN AN
 * ACTION OF CONTRACT, NEGLIGENCE OR OTHER TORTIOUS ACTION, ARISING OUT OF
 * OR IN CONNECTION WITH THE USE OR PERFORMANCE OF THIS SOFTWARE.
 */

package main

import (
	"fmt"
	"os"

	"github.com/btcsuite/btclog"
<<<<<<< HEAD
=======
	"github.com/btcsuite/btcrpcclient"
	"github.com/btcsuite/btcwallet/chain"
	"github.com/btcsuite/btcwallet/rpc/legacyrpc"
	"github.com/btcsuite/btcwallet/rpc/rpcserver"
	"github.com/btcsuite/btcwallet/wallet"
	"github.com/btcsuite/btcwallet/wtxmgr"
>>>>>>> 620a3c64
	"github.com/btcsuite/seelog"

	"github.com/decred/dcrwallet/chain"
	"github.com/decred/dcrwallet/wallet"
	"github.com/decred/dcrwallet/wstakemgr"
	"github.com/decred/dcrwallet/wtxmgr"
)

// Loggers per subsytem.  Note that backendLog is a seelog logger that all of
// the subsystem loggers route their messages to.  When adding new subsystems,
// add a reference here, to the subsystemLoggers map, and the useLogger
// function.
var (
<<<<<<< HEAD
	backendLog = seelog.Disabled
	log        = btclog.Disabled
	walletLog  = btclog.Disabled
	txmgrLog   = btclog.Disabled
	stkmLog    = btclog.Disabled
	chainLog   = btclog.Disabled
=======
	backendLog   = seelog.Disabled
	log          = btclog.Disabled
	walletLog    = btclog.Disabled
	txmgrLog     = btclog.Disabled
	chainLog     = btclog.Disabled
	grpcLog      = btclog.Disabled
	legacyRPCLog = btclog.Disabled
>>>>>>> 620a3c64
)

// subsystemLoggers maps each subsystem identifier to its associated logger.
var subsystemLoggers = map[string]btclog.Logger{
	"DCRW": log,
	"WLLT": walletLog,
	"TMGR": txmgrLog,
	"STKM": stkmLog,
	"CHNS": chainLog,
	"GRPC": grpcLog,
	"RPCS": legacyRPCLog,
}

// logClosure is used to provide a closure over expensive logging operations
// so don't have to be performed when the logging level doesn't warrant it.
type logClosure func() string

// String invokes the underlying function and returns the result.
func (c logClosure) String() string {
	return c()
}

// newLogClosure returns a new closure over a function that returns a string
// which itself provides a Stringer interface so that it can be used with the
// logging system.
func newLogClosure(c func() string) logClosure {
	return logClosure(c)
}

// useLogger updates the logger references for subsystemID to logger.  Invalid
// subsystems are ignored.
func useLogger(subsystemID string, logger btclog.Logger) {
	if _, ok := subsystemLoggers[subsystemID]; !ok {
		return
	}
	subsystemLoggers[subsystemID] = logger

	switch subsystemID {
	case "DCRW":
		log = logger
	case "WLLT":
		walletLog = logger
		wallet.UseLogger(logger)
	case "TMGR":
		txmgrLog = logger
		wtxmgr.UseLogger(logger)
	case "STKM":
		stkmLog = logger
		wstakemgr.UseLogger(logger)
	case "CHNS":
		chainLog = logger
		chain.UseLogger(logger)
		btcrpcclient.UseLogger(logger)
	case "GRPC":
		grpcLog = logger
		rpcserver.UseLogger(logger)
	case "RPCS":
		legacyRPCLog = logger
		legacyrpc.UseLogger(logger)
	}
}

// initSeelogLogger initializes a new seelog logger that is used as the backend
// for all logging subsytems.
func initSeelogLogger(logFile string) {
	config := `
        <seelog type="adaptive" mininterval="2000000" maxinterval="100000000"
                critmsgcount="500" minlevel="trace">
                <outputs formatid="all">
                        <console />
                        <rollingfile type="size" filename="%s" maxsize="10485760" maxrolls="3" />
                </outputs>
                <formats>
                        <format id="all" format="%%Time %%Date [%%LEV] %%Msg%%n" />
                </formats>
        </seelog>`
	config = fmt.Sprintf(config, logFile)

	logger, err := seelog.LoggerFromConfigAsString(config)
	if err != nil {
		fmt.Fprintf(os.Stderr, "failed to create logger: %v", err)
		os.Exit(1)
	}

	backendLog = logger
}

// setLogLevel sets the logging level for provided subsystem.  Invalid
// subsystems are ignored.  Uninitialized subsystems are dynamically created as
// needed.
func setLogLevel(subsystemID string, logLevel string) {
	// Ignore invalid subsystems.
	logger, ok := subsystemLoggers[subsystemID]
	if !ok {
		return
	}

	// Default to info if the log level is invalid.
	level, ok := btclog.LogLevelFromString(logLevel)
	if !ok {
		level = btclog.InfoLvl
	}

	// Create new logger for the subsystem if needed.
	if logger == btclog.Disabled {
		logger = btclog.NewSubsystemLogger(backendLog, subsystemID+": ")
		useLogger(subsystemID, logger)
	}
	logger.SetLevel(level)
}

// setLogLevels sets the log level for all subsystem loggers to the passed
// level.  It also dynamically creates the subsystem loggers as needed, so it
// can be used to initialize the logging system.
func setLogLevels(logLevel string) {
	// Configure all sub-systems with the new logging level.  Dynamically
	// create loggers as needed.
	for subsystemID := range subsystemLoggers {
		setLogLevel(subsystemID, logLevel)
	}
}

// pickNoun returns the singular or plural form of a noun depending
// on the count n.
func pickNoun(n int, singular, plural string) string {
	if n == 1 {
		return singular
	}
	return plural
}

// fatalf logs a string, then cleanly exits.
func fatalf(str string) {
	log.Errorf("Unable to create profiler: %v", str)
	backendLog.Flush()
	os.Exit(1)
}<|MERGE_RESOLUTION|>--- conflicted
+++ resolved
@@ -1,10 +1,6 @@
 /*
-<<<<<<< HEAD
- * Copyright (c) 2013, 2014 The btcsuite developers
+ * Copyright (c) 2013-2015 The btcsuite developers
  * Copyright (c) 2015 The Decred developers
-=======
- * Copyright (c) 2013-2015 The btcsuite developers
->>>>>>> 620a3c64
  *
  * Permission to use, copy, modify, and distribute this software for any
  * purpose with or without fee is hereby granted, provided that the above
@@ -26,18 +22,12 @@
 	"os"
 
 	"github.com/btcsuite/btclog"
-<<<<<<< HEAD
-=======
-	"github.com/btcsuite/btcrpcclient"
-	"github.com/btcsuite/btcwallet/chain"
-	"github.com/btcsuite/btcwallet/rpc/legacyrpc"
-	"github.com/btcsuite/btcwallet/rpc/rpcserver"
-	"github.com/btcsuite/btcwallet/wallet"
-	"github.com/btcsuite/btcwallet/wtxmgr"
->>>>>>> 620a3c64
 	"github.com/btcsuite/seelog"
 
+	"github.com/decred/dcrrpcclient"
 	"github.com/decred/dcrwallet/chain"
+	"github.com/decred/dcrwallet/rpc/legacyrpc"
+	"github.com/decred/dcrwallet/rpc/rpcserver"
 	"github.com/decred/dcrwallet/wallet"
 	"github.com/decred/dcrwallet/wstakemgr"
 	"github.com/decred/dcrwallet/wtxmgr"
@@ -48,22 +38,14 @@
 // add a reference here, to the subsystemLoggers map, and the useLogger
 // function.
 var (
-<<<<<<< HEAD
-	backendLog = seelog.Disabled
-	log        = btclog.Disabled
-	walletLog  = btclog.Disabled
-	txmgrLog   = btclog.Disabled
-	stkmLog    = btclog.Disabled
-	chainLog   = btclog.Disabled
-=======
 	backendLog   = seelog.Disabled
 	log          = btclog.Disabled
 	walletLog    = btclog.Disabled
 	txmgrLog     = btclog.Disabled
+	stkmLog      = btclog.Disabled
 	chainLog     = btclog.Disabled
 	grpcLog      = btclog.Disabled
 	legacyRPCLog = btclog.Disabled
->>>>>>> 620a3c64
 )
 
 // subsystemLoggers maps each subsystem identifier to its associated logger.
@@ -116,7 +98,7 @@
 	case "CHNS":
 		chainLog = logger
 		chain.UseLogger(logger)
-		btcrpcclient.UseLogger(logger)
+		dcrrpcclient.UseLogger(logger)
 	case "GRPC":
 		grpcLog = logger
 		rpcserver.UseLogger(logger)
